--- conflicted
+++ resolved
@@ -6,17 +6,6 @@
         "dev": "vite dev",
         "build": "vite build",
         "preview": "vite preview",
-<<<<<<< HEAD
-        "start": "bun ./build/index.js"
-    },
-    "devDependencies": {
-        "@sveltejs/kit": "^2.43.5",
-        "svelte": "^5.39.6",
-        "svelte-adapter-bun": "^1.0.0",
-        "vite": "^7.1.7"
-    },
-    "dependencies": {
-=======
         "start": "node build"
     },
     "devDependencies": {
@@ -27,7 +16,6 @@
     },
     "dependencies": {
         "dotenv": "^16.3.1",
->>>>>>> a9ae07ae
         "sqlite3": "^5.1.7"
     },
     "keywords": [
