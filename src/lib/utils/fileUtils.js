--- conflicted
+++ resolved
@@ -2,11 +2,6 @@
 import path from 'path'
 import { spawn } from 'child_process'
 
-<<<<<<< HEAD
-// Resolve MEDIA_DIR to an absolute path, supporting Windows and relative env values
-const RAW_MEDIA_DIR = process.env.MEDIA_DIR || '/media'
-const MEDIA_DIR = path.isAbsolute(RAW_MEDIA_DIR) ? RAW_MEDIA_DIR : path.resolve(process.cwd(), RAW_MEDIA_DIR)
-=======
 // Allow MEDIA_DIR to be set via environment (loaded from .env when running locally).
 // If not set, default to a `media` directory next to project root for local development.
 const MEDIA_DIR = process.env.MEDIA_DIR || path.resolve(process.cwd(), 'media')
@@ -15,7 +10,6 @@
 export function getResolvedMediaDir() {
     return MEDIA_DIR
 }
->>>>>>> a9ae07ae
 
 // Security: Validate that paths stay within the media directory
 export function validatePath(targetPath) {
@@ -30,17 +24,11 @@
     const resolvedMediaDir = path.resolve(MEDIA_DIR)
     const legacyMediaDir = path.resolve('/media')
 
-<<<<<<< HEAD
-    const rel = path.relative(resolvedMediaDir, resolvedPath)
-    // Outside if it resolves outside the tree or is absolute
-    if (rel.startsWith('..') || path.isAbsolute(rel)) {
-=======
     const isUnder = (dir) => resolvedPath === dir || resolvedPath.startsWith(dir + path.sep)
 
     // Allow paths under the configured MEDIA_DIR or legacy /media mount so existing
     // absolute paths stored in the DB continue to work when running locally.
     if (!isUnder(resolvedMediaDir) && !isUnder(legacyMediaDir)) {
->>>>>>> a9ae07ae
         throw new Error('Path is outside the allowed media directory')
     }
 
@@ -100,11 +88,6 @@
 
 export async function listFiles(dirPath) {
     try {
-<<<<<<< HEAD
-        const validatedPath = validatePath(dirPath)
-        // Check existence explicitly to return clearer error on Windows paths
-        await fs.access(validatedPath)
-=======
         let validatedPath = validatePath(dirPath)
 
         // If the resolved path doesn't exist (common when '/media' was used in Docker
@@ -131,7 +114,6 @@
             }
         }
 
->>>>>>> a9ae07ae
         const entries = await fs.readdir(validatedPath, { withFileTypes: true })
 
         const files = []
@@ -172,11 +154,6 @@
 
         return files
     } catch (error) {
-        if (error && error.code === 'ENOENT') {
-            throw new Error(
-                `Failed to list files: Media directory not found at ${dirPath}. Set MEDIA_DIR correctly or create the directory.`
-            )
-        }
         throw new Error(`Failed to list files: ${error.message}`)
     }
 }
